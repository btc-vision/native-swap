{
  "name": "@btc-vision/native-swap",
  "version": "0.0.1",
  "description": "Native swap contract for OP_NET",
  "main": "index.js",
  "scripts": {
    "build": "asc src/index.ts --target release --measure --uncheckedBehavior never && copy .\\build\\*.wasm ..\\opnet-unit-test\\bytecode\\ /Y",
    "b": "asc src/index.ts --target release --measure --uncheckedBehavior never",
    "test": "asp --config as-pect.config.js --verbose --no-logo",
    "test:ci": "asp --config as-pect.config.js --summary --no-logo"
  },
  "author": "MotoSwap",
  "license": "MIT",
  "devDependencies": {
    "@types/node": "^24.10.0",
    "assemblyscript": "^0.28.9",
    "prettier": "^3.6.2"
  },
  "keywords": [
    "bitcoin",
    "smart",
    "contract",
    "runtime",
    "opnet",
    "OP_NET",
    "wrapped bitcoin",
    "wbtc"
  ],
  "homepage": "https://opnet.org",
  "type": "module",
  "dependencies": {
    "@assemblyscript/loader": "^0.28.9",
    "@btc-vision/as-bignum": "^0.0.5",
    "@btc-vision/as-covers-assembly": "^0.4.4",
    "@btc-vision/as-covers-transform": "^0.4.4",
    "@btc-vision/as-pect-assembly": "^8.2.0",
    "@btc-vision/as-pect-cli": "^8.2.0",
    "@btc-vision/as-pect-transform": "^8.2.0",
<<<<<<< HEAD
    "@btc-vision/btc-runtime": "^1.10.0",
=======
    "@btc-vision/btc-runtime": "^1.9.15",
>>>>>>> 7215a845
    "@btc-vision/opnet-transform": "^0.1.12",
    "@eslint/js": "9.39.1",
    "ts-node": "^10.9.2",
    "typescript": "^5.9.3",
    "typescript-eslint": "^8.46.3"
  }
}<|MERGE_RESOLUTION|>--- conflicted
+++ resolved
@@ -36,11 +36,7 @@
     "@btc-vision/as-pect-assembly": "^8.2.0",
     "@btc-vision/as-pect-cli": "^8.2.0",
     "@btc-vision/as-pect-transform": "^8.2.0",
-<<<<<<< HEAD
     "@btc-vision/btc-runtime": "^1.10.0",
-=======
-    "@btc-vision/btc-runtime": "^1.9.15",
->>>>>>> 7215a845
     "@btc-vision/opnet-transform": "^0.1.12",
     "@eslint/js": "9.39.1",
     "ts-node": "^10.9.2",
