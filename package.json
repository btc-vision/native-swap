--- conflicted
+++ resolved
@@ -31,16 +31,6 @@
     "dependencies": {
         "@assemblyscript/loader": "^0.28.3",
         "@btc-vision/as-bignum": "^0.0.5",
-<<<<<<< HEAD
-        "@btc-vision/as-covers-assembly": "^0.4.2",
-        "@btc-vision/as-covers-transform": "^0.4.3",
-        "@btc-vision/as-pect-assembly": "^8.1.0",
-        "@btc-vision/as-pect-cli": "^8.1.0",
-        "@btc-vision/as-pect-transform": "^8.1.0",
-        "@btc-vision/btc-runtime": "github:btc-vision/btc-runtime#a61c2ac7",
-        "@btc-vision/opnet-transform": "^0.1.5",
-        "@eslint/js": "^9.29.0",
-=======
         "@btc-vision/as-covers-assembly": "^0.4.4",
         "@btc-vision/as-covers-transform": "^0.4.4",
         "@btc-vision/as-pect-assembly": "^8.2.0",
@@ -49,7 +39,6 @@
         "@btc-vision/btc-runtime": "file:../btc-runtime",
         "@btc-vision/opnet-transform": "^0.1.8",
         "@eslint/js": "^9.31.0",
->>>>>>> e0d25768
         "ts-node": "^10.9.2",
         "typescript": "^5.8.3",
         "typescript-eslint": "^8.36.0",
