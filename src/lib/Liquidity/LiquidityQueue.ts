--- conflicted
+++ resolved
@@ -79,13 +79,9 @@
     private readonly _deltaBTCBuy: StoredU256;
     private readonly _deltaTokensBuy: StoredU256;
     private readonly _deltaTokensSell: StoredU256;
-<<<<<<< HEAD
-
-    // Staking contract details
+  
     private readonly stakingContractAddress: StoredAddress;
-
-=======
->>>>>>> fab1d8b3
+  
     private consumedOutputsFromUTXOs: Map<string, u64> = new Map<string, u64>();
     private readonly _dynamicFee: DynamicFee;
     private readonly _timeoutEnabled: boolean;
