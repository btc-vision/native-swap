import { Reservation } from '../models/Reservation';
import { CompletedTrade } from '../models/CompletedTrade';
import { Blockchain, Revert, SafeMath } from '@btc-vision/btc-runtime/runtime';
import { u128, u256 } from '@btc-vision/as-bignum/assembly';
import { Provider } from '../models/Provider';
import {
    CappedTokensResult,
    satoshisToTokens128,
    tokensToSatoshis,
    tokensToSatoshis128,
} from '../utils/SatoshisConversion';
import { IQuoteManager } from './interfaces/IQuoteManager';
import { IProviderManager } from './interfaces/IProviderManager';
import {
    INDEX_NOT_SET_VALUE,
    INITIAL_LIQUIDITY_PROVIDER_INDEX,
    STRICT_MINIMUM_PROVIDER_RESERVATION_AMOUNT_IN_SAT,
} from '../constants/Contract';
import { ProviderActivatedEvent } from '../events/ProviderActivatedEvent';
import { ITradeManager } from './interfaces/ITradeManager';
import { ReservationProviderData } from '../models/ReservationProdiverData';
import { ILiquidityQueueReserve } from './interfaces/ILiquidityQueueReserve';
import { min128 } from '../utils/MathUtils';
import { IReservationManager } from './interfaces/IReservationManager';
import { ProviderTypes } from '../types/ProviderTypes';

export class TradeManager implements ITradeManager {
    protected readonly consumedOutputsFromUTXOs: Map<string, u64> = new Map<string, u64>();
    private readonly providerManager: IProviderManager;
    private readonly reservationManager: IReservationManager;
    private readonly quoteManager: IQuoteManager;
    private readonly tokenIdUint8Array: Uint8Array;
    private readonly liquidityQueueReserve: ILiquidityQueueReserve;
    private totalTokensPurchased: u256 = u256.Zero;
    private totalTokensRefunded: u256 = u256.Zero;
    private totalSatoshisSpent: u64 = 0;
    private totalSatoshisRefunded: u64 = 0;
    private tokensReserved: u256 = u256.Zero;
    private quoteToUse: u256 = u256.Zero;

    constructor(
        tokenIdUint8Array: Uint8Array,
        quoteManager: IQuoteManager,
        providerManager: IProviderManager,
        liquidityQueueReserve: ILiquidityQueueReserve,
        reservationManager: IReservationManager,
    ) {
        this.tokenIdUint8Array = tokenIdUint8Array;
        this.quoteManager = quoteManager;
        this.providerManager = providerManager;
        this.liquidityQueueReserve = liquidityQueueReserve;
        this.reservationManager = reservationManager;
    }

    public executeTradeExpired(reservation: Reservation, currentQuote: u256): CompletedTrade {
        this.ensureQuoteIsValid(currentQuote);
        this.quoteToUse = currentQuote;
        this.deactivateReservation(reservation);
        this.resetTotals();

        const providerCount: u32 = reservation.getProviderCount();

        for (let index: u32 = 0; index < providerCount; index++) {
            const providerData: ReservationProviderData = reservation.getProviderAt(index);

            // Skip if provider has been removed from provider queue due
            // to either a fulfill or a cancel liquidity.
            if (!this.canGetProvider(providerData)) {
                continue;
            }

            const provider: Provider = this.getProvider(providerData);

            // Skip if provider is no more active
            if (!provider.isActive()) {
                continue;
            }

            if (!reservation.getPurged()) {
                this.restoreReservedLiquidityForProvider(provider, providerData.providedAmount);
            }

            const satoshisSent: u64 = this.getSatoshisSent(provider.getBtcReceiver());

            if (satoshisSent !== 0) {
                this.tryExecuteNormalOrPriorityTrade(
                    provider,
                    satoshisSent,
                    providerData.providedAmount,
                );
            } else {
                this.addProviderToPurgeQueue(provider);
            }
        }

        reservation.delete(false);

        return new CompletedTrade(
            this.tokensReserved,
            this.totalTokensPurchased,
            this.totalSatoshisSpent,
            this.totalSatoshisRefunded,
            this.totalTokensRefunded,
        );
    }

    public executeTradeNotExpired(reservation: Reservation): CompletedTrade {
        this.ensureReservationIsValid(reservation);
        this.ensurePurgeIndexIsValid(reservation.getPurgeIndex());
        this.getValidBlockQuote(reservation.getCreationBlock());
        this.deactivateReservation(reservation);
        this.resetTotals();

        const providerCount: u32 = reservation.getProviderCount();

        for (let index: u32 = 0; index < providerCount; index++) {
            const providerData: ReservationProviderData = reservation.getProviderAt(index);
            const provider: Provider = this.getProvider(providerData);
            const satoshisSent: u64 = this.getSatoshisSent(provider.getBtcReceiver());

            if (satoshisSent !== 0) {
                this.executeNormalOrPriorityTrade(
                    provider,
                    providerData.providedAmount,
                    satoshisSent,
                );
            } else {
                this.restoreReservedLiquidityForProvider(provider, providerData.providedAmount);
                this.addProviderToPurgeQueue(provider);
            }
        }

        reservation.delete(false);

        return new CompletedTrade(
            this.tokensReserved,
            this.totalTokensPurchased,
            this.totalSatoshisSpent,
            this.totalSatoshisRefunded,
            this.totalTokensRefunded,
        );
    }

    protected reportUTXOUsed(address: string, value: u64): void {
        const consumedAlready = this.consumedOutputsFromUTXOs.has(address)
            ? this.consumedOutputsFromUTXOs.get(address)
            : 0;

        if (consumedAlready === 0) {
            this.consumedOutputsFromUTXOs.set(address, value);
        } else {
            this.consumedOutputsFromUTXOs.set(address, SafeMath.add64(value, consumedAlready));
        }
    }

    protected getSatoshisSent(address: string): u64 {
        let totalSatoshis: u64 = 0;
        const outputs = Blockchain.tx.outputs;

        for (let i = 0; i < outputs.length; i++) {
            const output = outputs[i];

            if (output.to === address) {
                totalSatoshis = SafeMath.add64(totalSatoshis, output.value);
            }
        }

        const consumedSatoshis: u64 = this.consumedOutputsFromUTXOs.has(address)
            ? this.consumedOutputsFromUTXOs.get(address)
            : 0;

        if (totalSatoshis < consumedSatoshis) {
            throw new Revert('Impossible state: Double spend detected.');
        }

        return totalSatoshis - consumedSatoshis;
    }

    private activateProvider(provider: Provider): void {
        provider.allowLiquidityProvision();
        const totalLiquidity: u128 = provider.getLiquidityAmount();

        // floor(totalLiquidity / 2)
        const halfFloor: u128 = SafeMath.div128(totalLiquidity, u128.fromU32(2));

        // CEIL = floor + (totalLiquidity & 1)
        const halfCred: u128 = u128.add(
            halfFloor,
            u128.and(totalLiquidity, u128.One), // adds 1 iff odd
        );

        // track that we virtually added those tokens to the pool
        this.liquidityQueueReserve.addToTotalTokensSellActivated(halfCred.toU256());
        this.emitProviderActivatedEvent(provider);
    }

    private addProviderToPurgeQueue(provider: Provider): void {
        if (!provider.isPurged() && provider.getQueueIndex() !== INITIAL_LIQUIDITY_PROVIDER_INDEX) {
            if (provider.getProviderType() === ProviderTypes.Normal) {
                this.providerManager.addToNormalPurgedQueue(provider);
            } else {
                this.providerManager.addToPriorityPurgedQueue(provider);
            }
        }
    }

<<<<<<< HEAD
    private emitProviderActivatedEvent(provider: Provider): void {
=======
    private canGetProvider(providerData: ReservationProviderData): boolean {
        let result: boolean = false;

        // Initial provider is never in a queue.
        // Otherwise, ensure provider has not been removed from its queue.
        if (providerData.providerIndex === INITIAL_LIQUIDITY_PROVIDER_INDEX) {
            result = true;
        } else if (
            !this.providerManager
                .getIdFromQueue(providerData.providerIndex, providerData.providerType)
                .isZero()
        ) {
            result = true;
        }

        return result;
    }

    private emitActivateProviderEvent(provider: Provider): void {
>>>>>>> b3720114
        Blockchain.emit(
            new ProviderActivatedEvent(provider.getId(), provider.getLiquidityAmount(), 0),
        );
    }

    private ensureProviderHasEnoughLiquidity(provider: Provider, tokensDesired: u128): void {
        if (u128.lt(provider.getLiquidityAmount(), tokensDesired)) {
            throw new Revert('Impossible state: liquidity < tokensDesired.');
        }
    }

    private ensurePurgeIndexIsValid(purgeIndex: u32): void {
        if (purgeIndex === INDEX_NOT_SET_VALUE) {
            throw new Revert('Impossible state: purgeIndex is not set.');
        }
    }

    private ensureQuoteIsValid(quote: u256): void {
        if (quote.isZero()) {
            throw new Revert(
                `Impossible state: Current quote is zero for block number: ${Blockchain.block.number}`,
            );
        }
    }

    private ensureReservationIsValid(reservation: Reservation): void {
        if (!reservation.isValid()) {
            throw new Revert(
                'Impossible state: Reservation is invalid but went thru executeTrade.',
            );
        }
    }

    private ensureReservedAmountIsValid(provider: Provider, providedAmount: u128): void {
        if (u128.lt(provider.getReservedAmount(), providedAmount)) {
            throw new Revert(
                `Impossible state: provider.reserved < reservedAmount (${provider.getReservedAmount()} < ${providedAmount}).`,
            );
        }
    }

    private executeNormalOrPriorityTrade(
        provider: Provider,
        requestedTokens: u128,
        satoshisSent: u64,
    ): void {
        const actualTokens: u128 = this.getTargetTokens(
            satoshisSent,
            requestedTokens,
            provider.getLiquidityAmount(),
        );

        if (!actualTokens.isZero()) {
            this.ensureReservedAmountIsValid(provider, requestedTokens);
            this.ensureProviderHasEnoughLiquidity(provider, actualTokens);

            const actualTokens256: u256 = actualTokens.toU256();
            const actualTokensSatoshis: u64 = tokensToSatoshis(actualTokens256, this.quoteToUse);

            provider.subtractFromReservedAmount(requestedTokens);
            provider.subtractFromLiquidityAmount(actualTokens);

            if (
                !provider.isLiquidityProvisionAllowed() &&
                provider.getQueueIndex() !== INITIAL_LIQUIDITY_PROVIDER_INDEX
            ) {
                this.activateProvider(provider);
            }

            // If partial fill, provider liquidity must be available again.
            // If not purged, check if the provider needs to be reset.
            // If purged, the reset will be done by the purge queue later.
            if (u128.lt(actualTokens, requestedTokens)) {
                this.addProviderToPurgeQueue(provider);
            } else if (!provider.isPurged()) {
                this.resetProviderOnDust(provider);
            }

            this.increaseTokenReserved(requestedTokens);
            this.increaseTotalTokensPurchased(actualTokens256);
            this.increaseSatoshisSpent(actualTokensSatoshis);
            this.reportUTXOUsed(provider.getBtcReceiver(), actualTokensSatoshis);
        } else {
            this.restoreReservedLiquidityForProvider(provider, requestedTokens);
            this.addProviderToPurgeQueue(provider);
        }
    }

    private getMaximumPossibleTargetTokens(
        satoshis: u64,
        providerAvailableLiquidity: u128,
        originalTokenAmount: u128,
    ): u128 {
        const cappedTokenAmount: u128 = min128(originalTokenAmount, providerAvailableLiquidity);
        const tokenResult: CappedTokensResult = satoshisToTokens128(satoshis, this.quoteToUse);

        return min128(tokenResult.tokens, cappedTokenAmount);
    }

    private getProvider(providerData: ReservationProviderData): Provider {
        const provider: Provider = this.providerManager.getProviderFromQueue(
            providerData.providerIndex,
            providerData.providerType,
        );

        return provider;
    }

    private getTargetTokens(satoshis: u64, requestedTokens: u128, providerLiquidity: u128): u128 {
        const tokenResult: CappedTokensResult = satoshisToTokens128(satoshis, this.quoteToUse);

        let targetTokens: u128 = min128(tokenResult.tokens, requestedTokens);
        targetTokens = min128(targetTokens, providerLiquidity);

        return targetTokens;
    }

    private getValidBlockQuote(blockNumber: u64): void {
        this.quoteToUse = this.quoteManager.getValidBlockQuote(blockNumber);
    }

    private increaseSatoshisSpent(value: u64): void {
        this.totalSatoshisSpent = SafeMath.add64(this.totalSatoshisSpent, value);
    }

    private increaseTotalTokensPurchased(value: u256): void {
        this.totalTokensPurchased = SafeMath.add(this.totalTokensPurchased, value);
    }

    private increaseTokenReserved(value: u128): void {
        this.tokensReserved = SafeMath.add(this.tokensReserved, value.toU256());
    }

    private deactivateReservation(reservation: Reservation): void {
        this.reservationManager.deactivateReservation(reservation);
    }

    private resetProviderOnDust(provider: Provider): void {
        const satoshis = tokensToSatoshis128(provider.getLiquidityAmount(), this.quoteToUse);

        if (satoshis < STRICT_MINIMUM_PROVIDER_RESERVATION_AMOUNT_IN_SAT) {
            this.providerManager.resetProvider(provider, false, false);
        }
    }

    private resetTotals(): void {
        this.totalTokensPurchased = u256.Zero;
        this.totalTokensRefunded = u256.Zero;
        this.tokensReserved = u256.Zero;
        this.totalSatoshisSpent = 0;
        this.totalSatoshisRefunded = 0;
    }

    private restoreReservedLiquidityForProvider(provider: Provider, value: u128): void {
        if (!value.isZero()) {
            provider.subtractFromReservedAmount(value);
            this.liquidityQueueReserve.subFromTotalReserved(value.toU256());
        }
    }

    private tryExecuteNormalOrPriorityTrade(
        provider: Provider,
        satoshisSent: u64,
        originalTokenAmount: u128,
    ): void {
        const actualTokens: u128 = this.getMaximumPossibleTargetTokens(
            satoshisSent,
            provider.getAvailableLiquidityAmount(),
            originalTokenAmount,
        );

        if (Provider.meetsMinimumReservationAmount(actualTokens, this.quoteToUse)) {
            this.ensureProviderHasEnoughLiquidity(provider, actualTokens);

            const actualTokens256: u256 = actualTokens.toU256();
            const actualTokensSatoshis: u64 = tokensToSatoshis(actualTokens256, this.quoteToUse);

            if (
                !provider.isLiquidityProvisionAllowed() &&
                provider.getQueueIndex() !== INITIAL_LIQUIDITY_PROVIDER_INDEX
            ) {
                this.activateProvider(provider);
            }

            provider.subtractFromLiquidityAmount(actualTokens);

            this.increaseTotalTokensPurchased(actualTokens256);
            this.increaseSatoshisSpent(actualTokensSatoshis);
            this.reportUTXOUsed(provider.getBtcReceiver(), actualTokensSatoshis);
        }

        // Always push the provider to the purge queue.
        // If provider does not have enough remaining liquidity,
        // it will be removed from the purge queue when trying to use it.
        this.addProviderToPurgeQueue(provider);
    }
}<|MERGE_RESOLUTION|>--- conflicted
+++ resolved
@@ -204,9 +204,6 @@
         }
     }
 
-<<<<<<< HEAD
-    private emitProviderActivatedEvent(provider: Provider): void {
-=======
     private canGetProvider(providerData: ReservationProviderData): boolean {
         let result: boolean = false;
 
@@ -225,8 +222,7 @@
         return result;
     }
 
-    private emitActivateProviderEvent(provider: Provider): void {
->>>>>>> b3720114
+    private emitProviderActivatedEvent(provider: Provider): void {
         Blockchain.emit(
             new ProviderActivatedEvent(provider.getId(), provider.getLiquidityAmount(), 0),
         );
