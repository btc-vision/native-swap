import { Reservation } from '../models/Reservation';
import { CompletedTrade } from '../models/CompletedTrade';
import { Blockchain, Revert, SafeMath } from '@btc-vision/btc-runtime/runtime';
import { u128, u256 } from '@btc-vision/as-bignum/assembly';
import { Provider } from '../models/Provider';
import {
    CappedTokensResult,
    satoshisToTokens128,
    tokensToSatoshis,
    tokensToSatoshis128,
} from '../utils/SatoshisConversion';
import { IQuoteManager } from './interfaces/IQuoteManager';
import { IProviderManager } from './interfaces/IProviderManager';
import {
    INDEX_NOT_SET_VALUE,
    INITIAL_LIQUIDITY_PROVIDER_INDEX,
    STRICT_MINIMUM_PROVIDER_RESERVATION_AMOUNT_IN_SAT,
} from '../constants/Contract';
import { ProviderActivatedEvent } from '../events/ProviderActivatedEvent';
import { ITradeManager } from './interfaces/ITradeManager';
import { ReservationProviderData } from '../models/ReservationProdiverData';
import { ILiquidityQueueReserve } from './interfaces/ILiquidityQueueReserve';
import { min128 } from '../utils/MathUtils';
import { IReservationManager } from './interfaces/IReservationManager';
import { ProviderTypes } from '../types/ProviderTypes';

export class TradeManager implements ITradeManager {
    protected readonly consumedOutputsFromUTXOs: Map<string, u64> = new Map<string, u64>();
    private readonly providerManager: IProviderManager;
    private readonly reservationManager: IReservationManager;
    private readonly quoteManager: IQuoteManager;
    private readonly tokenIdUint8Array: Uint8Array;
    private readonly liquidityQueueReserve: ILiquidityQueueReserve;
    private totalTokensPurchased: u256 = u256.Zero;
    private totalTokensRefunded: u256 = u256.Zero;
    private totalSatoshisSpent: u64 = 0;
    private totalSatoshisRefunded: u64 = 0;
    private tokensReserved: u256 = u256.Zero;
    private quoteToUse: u256 = u256.Zero;

    constructor(
        tokenIdUint8Array: Uint8Array,
        quoteManager: IQuoteManager,
        providerManager: IProviderManager,
        liquidityQueueReserve: ILiquidityQueueReserve,
        reservationManager: IReservationManager,
    ) {
        this.tokenIdUint8Array = tokenIdUint8Array;
        this.quoteManager = quoteManager;
        this.providerManager = providerManager;
        this.liquidityQueueReserve = liquidityQueueReserve;
        this.reservationManager = reservationManager;
    }

    public executeTradeExpired(reservation: Reservation, currentQuote: u256): CompletedTrade {
        this.ensureQuoteIsValid(currentQuote);
        this.quoteToUse = currentQuote;
        this.deactivateReservation(reservation);
        this.resetTotals();

        const providerCount: u32 = reservation.getProviderCount();

        for (let index: u32 = 0; index < providerCount; index++) {
            const providerData: ReservationProviderData = reservation.getProviderAt(index);
            const provider: Provider = this.getProvider(providerData);
            const satoshisSent: u64 = this.getSatoshisSent(provider.getBtcReceiver());

            if (!reservation.getPurged()) {
                this.restoreReservedLiquidityForProvider(provider, providerData.providedAmount);
            }

            if (satoshisSent !== 0) {
                this.tryExecuteNormalOrPriorityTrade(
                    provider,
                    satoshisSent,
                    providerData.providedAmount,
                );
            } else {
                this.addProviderToPurgeQueue(provider);
            }
        }

        reservation.delete(false);

        return new CompletedTrade(
            this.tokensReserved,
            this.totalTokensPurchased,
            this.totalSatoshisSpent,
            this.totalSatoshisRefunded,
            this.totalTokensRefunded,
        );
    }

    public executeTradeNotExpired(reservation: Reservation): CompletedTrade {
        this.ensureReservationIsValid(reservation);
        this.ensurePurgeIndexIsValid(reservation.getPurgeIndex());
        this.getValidBlockQuote(reservation.getCreationBlock());
        this.deactivateReservation(reservation);
        this.resetTotals();

        const providerCount: u32 = reservation.getProviderCount();

        for (let index: u32 = 0; index < providerCount; index++) {
            const providerData: ReservationProviderData = reservation.getProviderAt(index);
            const provider: Provider = this.getProvider(providerData);
            const satoshisSent: u64 = this.getSatoshisSent(provider.getBtcReceiver());

            if (satoshisSent !== 0) {
                this.executeNormalOrPriorityTrade(
                    provider,
                    providerData.providedAmount,
                    satoshisSent,
                );
            } else {
                this.restoreReservedLiquidityForProvider(provider, providerData.providedAmount);
                this.addProviderToPurgeQueue(provider);
            }
        }

        reservation.delete(false);

        return new CompletedTrade(
            this.tokensReserved,
            this.totalTokensPurchased,
            this.totalSatoshisSpent,
            this.totalSatoshisRefunded,
            this.totalTokensRefunded,
        );
    }

    protected reportUTXOUsed(address: string, value: u64): void {
        const consumedAlready = this.consumedOutputsFromUTXOs.has(address)
            ? this.consumedOutputsFromUTXOs.get(address)
            : 0;

        if (consumedAlready === 0) {
            this.consumedOutputsFromUTXOs.set(address, value);
        } else {
            this.consumedOutputsFromUTXOs.set(address, SafeMath.add64(value, consumedAlready));
        }
    }

    protected getSatoshisSent(address: string): u64 {
        let totalSatoshis: u64 = 0;
        const outputs = Blockchain.tx.outputs;

        for (let i = 0; i < outputs.length; i++) {
            const output = outputs[i];

            if (output.to === address) {
                totalSatoshis = SafeMath.add64(totalSatoshis, output.value);
            }
        }

        const consumedSatoshis: u64 = this.consumedOutputsFromUTXOs.has(address)
            ? this.consumedOutputsFromUTXOs.get(address)
            : 0;

        if (totalSatoshis < consumedSatoshis) {
            throw new Revert('Impossible state: Double spend detected.');
        }

        return totalSatoshis - consumedSatoshis;
    }

<<<<<<< HEAD
    private emitProviderActivatedEvent(provider: Provider): void {
=======
    private activateProvider(provider: Provider): void {
        provider.allowLiquidityProvision();
        const totalLiquidity: u128 = provider.getLiquidityAmount();

        // floor(totalLiquidity / 2)
        const halfFloor: u128 = SafeMath.div128(totalLiquidity, u128.fromU32(2));

        // CEIL = floor + (totalLiquidity & 1)
        const halfCred: u128 = u128.add(
            halfFloor,
            u128.and(totalLiquidity, u128.One), // adds 1 iff odd
        );

        // track that we virtually added those tokens to the pool
        this.liquidityQueueReserve.addToTotalTokensSellActivated(halfCred.toU256());
        this.emitActivateProviderEvent(provider);
    }

    private addProviderToPurgeQueue(provider: Provider): void {
        if (!provider.isPurged()) {
            if (provider.getProviderType() === ProviderTypes.Normal) {
                this.providerManager.addToNormalPurgedQueue(provider);
            } else {
                this.providerManager.addToPriorityPurgedQueue(provider);
            }
        }
    }

    private emitActivateProviderEvent(provider: Provider): void {
>>>>>>> e0d25768
        Blockchain.emit(
            new ProviderActivatedEvent(provider.getId(), provider.getLiquidityAmount(), 0),
        );
    }

    private ensureProviderHasEnoughLiquidity(provider: Provider, tokensDesired: u128): void {
        if (u128.lt(provider.getLiquidityAmount(), tokensDesired)) {
            throw new Revert('Impossible state: liquidity < tokensDesired.');
        }
    }

    private ensurePurgeIndexIsValid(purgeIndex: u32): void {
        if (purgeIndex === INDEX_NOT_SET_VALUE) {
            throw new Revert('Impossible state: purgeIndex is not set.');
        }
    }

    private ensureQuoteIsValid(quote: u256): void {
        if (quote.isZero()) {
            throw new Revert(
                `Impossible state: Current quote is zero for block number: ${Blockchain.block.number}`,
            );
        }
    }

    private ensureReservationIsValid(reservation: Reservation): void {
        if (!reservation.isValid()) {
            throw new Revert(
                'Impossible state: Reservation is invalid but went thru executeTrade.',
            );
        }
    }

    private ensureReservedAmountIsValid(provider: Provider, providedAmount: u128): void {
        if (u128.lt(provider.getReservedAmount(), providedAmount)) {
            throw new Revert(
                `Impossible state: provider.reserved < reservedAmount (${provider.getReservedAmount()} < ${providedAmount}).`,
            );
        }
    }

    private executeNormalOrPriorityTrade(
        provider: Provider,
        requestedTokens: u128,
        satoshisSent: u64,
    ): void {
        const actualTokens: u128 = this.getTargetTokens(
            satoshisSent,
            requestedTokens,
            provider.getLiquidityAmount(),
        );

        if (!actualTokens.isZero()) {
            this.ensureReservedAmountIsValid(provider, requestedTokens);
            this.ensureProviderHasEnoughLiquidity(provider, actualTokens);

            const actualTokens256: u256 = actualTokens.toU256();
            const actualTokensSatoshis: u64 = tokensToSatoshis(actualTokens256, this.quoteToUse);

            provider.subtractFromReservedAmount(requestedTokens);
            provider.subtractFromLiquidityAmount(actualTokens);

            if (
                !provider.isLiquidityProvisionAllowed() &&
                provider.getQueueIndex() !== INITIAL_LIQUIDITY_PROVIDER_INDEX
            ) {
<<<<<<< HEAD
                provider.allowLiquidityProvision();
                const totalLiquidity: u128 = provider.getLiquidityAmount();

                // floor(totalLiquidity / 2)
                const halfFloor: u128 = SafeMath.div128(totalLiquidity, u128.fromU32(2));

                // CEIL = floor + (totalLiquidity & 1)
                const halfCred: u128 = u128.add(
                    halfFloor,
                    u128.and(totalLiquidity, u128.One), // adds 1 iff odd
                );

                // track that we virtually added those tokens to the pool
                this.liquidityQueueReserve.addToTotalTokensSellActivated(halfCred.toU256());
                this.emitProviderActivatedEvent(provider);
=======
                this.activateProvider(provider);
>>>>>>> e0d25768
            }

            // If partial fill, provider liquidity must be available again.
            // If not purged, check if the provider needs to be reset.
            // If purged, the reset will be done by the purge queue later.
            if (u128.lt(actualTokens, requestedTokens)) {
                this.addProviderToPurgeQueue(provider);
            } else if (!provider.isPurged()) {
                this.resetProviderOnDust(provider);
            }

            this.increaseTokenReserved(requestedTokens);
            this.increaseTotalTokensPurchased(actualTokens256);
            this.increaseSatoshisSpent(actualTokensSatoshis);
            this.reportUTXOUsed(provider.getBtcReceiver(), actualTokensSatoshis);
        } else {
            this.restoreReservedLiquidityForProvider(provider, requestedTokens);
            this.addProviderToPurgeQueue(provider);
        }
    }

    private getMaximumPossibleTargetTokens(
        satoshis: u64,
        providerAvailableLiquidity: u128,
        originalTokenAmount: u128,
    ): u128 {
        const cappedTokenAmount: u128 = min128(originalTokenAmount, providerAvailableLiquidity);
        const tokenResult: CappedTokensResult = satoshisToTokens128(satoshis, this.quoteToUse);

        return min128(tokenResult.tokens, cappedTokenAmount);
    }

    private getProvider(providerData: ReservationProviderData): Provider {
        const provider: Provider = this.providerManager.getProviderFromQueue(
            providerData.providerIndex,
            providerData.providerType,
        );

        return provider;
    }

    private getTargetTokens(satoshis: u64, requestedTokens: u128, providerLiquidity: u128): u128 {
        const tokenResult: CappedTokensResult = satoshisToTokens128(satoshis, this.quoteToUse);

        let targetTokens: u128 = min128(tokenResult.tokens, requestedTokens);
        targetTokens = min128(targetTokens, providerLiquidity);

        return targetTokens;
    }

    private getValidBlockQuote(blockNumber: u64): void {
        this.quoteToUse = this.quoteManager.getValidBlockQuote(blockNumber);
    }

    private increaseSatoshisSpent(value: u64): void {
        this.totalSatoshisSpent = SafeMath.add64(this.totalSatoshisSpent, value);
    }

    private increaseTotalTokensPurchased(value: u256): void {
        this.totalTokensPurchased = SafeMath.add(this.totalTokensPurchased, value);
    }

    private increaseTokenReserved(value: u128): void {
        this.tokensReserved = SafeMath.add(this.tokensReserved, value.toU256());
    }

    private deactivateReservation(reservation: Reservation): void {
        this.reservationManager.deactivateReservation(reservation);
    }

    private resetProviderOnDust(provider: Provider): void {
        const satoshis = tokensToSatoshis128(provider.getLiquidityAmount(), this.quoteToUse);

        if (satoshis < STRICT_MINIMUM_PROVIDER_RESERVATION_AMOUNT_IN_SAT) {
            this.providerManager.resetProvider(provider, false, false);
        }
    }

    private resetTotals(): void {
        this.totalTokensPurchased = u256.Zero;
        this.totalTokensRefunded = u256.Zero;
        this.tokensReserved = u256.Zero;
        this.totalSatoshisSpent = 0;
        this.totalSatoshisRefunded = 0;
    }

    private restoreReservedLiquidityForProvider(provider: Provider, value: u128): void {
        if (!value.isZero()) {
            provider.subtractFromReservedAmount(value);
            this.liquidityQueueReserve.subFromTotalReserved(value.toU256());
        }
    }

    private tryExecuteNormalOrPriorityTrade(
        provider: Provider,
        satoshisSent: u64,
        originalTokenAmount: u128,
    ): void {
        const actualTokens: u128 = this.getMaximumPossibleTargetTokens(
            satoshisSent,
            provider.getAvailableLiquidityAmount(),
            originalTokenAmount,
        );

        if (Provider.meetsMinimumReservationAmount(actualTokens, this.quoteToUse)) {
            this.ensureProviderHasEnoughLiquidity(provider, actualTokens);

            const actualTokens256: u256 = actualTokens.toU256();
            const actualTokensSatoshis: u64 = tokensToSatoshis(actualTokens256, this.quoteToUse);

            if (
                !provider.isLiquidityProvisionAllowed() &&
                provider.getQueueIndex() !== INITIAL_LIQUIDITY_PROVIDER_INDEX
            ) {
                this.activateProvider(provider);
            }

            provider.subtractFromLiquidityAmount(actualTokens);

            this.increaseTotalTokensPurchased(actualTokens256);
            this.increaseSatoshisSpent(actualTokensSatoshis);
            this.reportUTXOUsed(provider.getBtcReceiver(), actualTokensSatoshis);
        }

        // Always push the provider to the purge queue.
        // If provider does not have enough remaining liquidity,
        // it will be removed from the purge queue when trying to use it.
        this.addProviderToPurgeQueue(provider);
    }
}<|MERGE_RESOLUTION|>--- conflicted
+++ resolved
@@ -163,9 +163,6 @@
         return totalSatoshis - consumedSatoshis;
     }
 
-<<<<<<< HEAD
-    private emitProviderActivatedEvent(provider: Provider): void {
-=======
     private activateProvider(provider: Provider): void {
         provider.allowLiquidityProvision();
         const totalLiquidity: u128 = provider.getLiquidityAmount();
@@ -181,7 +178,7 @@
 
         // track that we virtually added those tokens to the pool
         this.liquidityQueueReserve.addToTotalTokensSellActivated(halfCred.toU256());
-        this.emitActivateProviderEvent(provider);
+        this.emitProviderActivatedEvent(provider);
     }
 
     private addProviderToPurgeQueue(provider: Provider): void {
@@ -194,8 +191,7 @@
         }
     }
 
-    private emitActivateProviderEvent(provider: Provider): void {
->>>>>>> e0d25768
+    private emitProviderActivatedEvent(provider: Provider): void {
         Blockchain.emit(
             new ProviderActivatedEvent(provider.getId(), provider.getLiquidityAmount(), 0),
         );
@@ -262,25 +258,7 @@
                 !provider.isLiquidityProvisionAllowed() &&
                 provider.getQueueIndex() !== INITIAL_LIQUIDITY_PROVIDER_INDEX
             ) {
-<<<<<<< HEAD
-                provider.allowLiquidityProvision();
-                const totalLiquidity: u128 = provider.getLiquidityAmount();
-
-                // floor(totalLiquidity / 2)
-                const halfFloor: u128 = SafeMath.div128(totalLiquidity, u128.fromU32(2));
-
-                // CEIL = floor + (totalLiquidity & 1)
-                const halfCred: u128 = u128.add(
-                    halfFloor,
-                    u128.and(totalLiquidity, u128.One), // adds 1 iff odd
-                );
-
-                // track that we virtually added those tokens to the pool
-                this.liquidityQueueReserve.addToTotalTokensSellActivated(halfCred.toU256());
-                this.emitProviderActivatedEvent(provider);
-=======
                 this.activateProvider(provider);
->>>>>>> e0d25768
             }
 
             // If partial fill, provider liquidity must be available again.
