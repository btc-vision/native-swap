import {
    Address,
    Blockchain,
    Revert,
    SafeMath,
    StoredU256,
    StoredU64,
} from '@btc-vision/btc-runtime/runtime';
import { u128, u256 } from '@btc-vision/as-bignum/assembly';

import {
    ANTI_BOT_MAX_TOKENS_PER_RESERVATION,
    RESERVATION_SETTINGS_POINTER,
} from '../constants/StoredPointers';

import { addAmountToStakingContract, Provider } from '../models/Provider';
import { Reservation } from '../models/Reservation';
import {
    MAX_TOTAL_SATOSHIS,
    QUOTE_SCALE,
    VOLATILITY_WINDOW_IN_BLOCKS,
} from '../constants/Contract';
import { ILiquidityQueueReserve } from './interfaces/ILiquidityQueueReserve';
import { IQuoteManager } from './interfaces/IQuoteManager';
import { IProviderManager } from './interfaces/IProviderManager';
import { IReservationManager } from './interfaces/IReservationManager';
import { ILiquidityQueue } from './interfaces/ILiquidityQueue';
import { IDynamicFee } from './interfaces/IDynamicFee';

const ENABLE_FEES: bool = true;

export class LiquidityQueue implements ILiquidityQueue {
    public readonly token: Address;
    protected readonly providerManager: IProviderManager;
    protected readonly liquidityQueueReserve: ILiquidityQueueReserve;
    protected readonly quoteManager: IQuoteManager;
    protected readonly reservationManager: IReservationManager;
    protected readonly dynamicFee: IDynamicFee;
    private readonly settings: StoredU64;
    private readonly _maxTokensPerReservation: StoredU256;
    private readonly timeoutEnabled: boolean;

    constructor(
        token: Address,
        tokenIdUint8Array: Uint8Array,
        providerManager: IProviderManager,
        liquidityQueueReserve: ILiquidityQueueReserve,
        quoteManager: IQuoteManager,
        reservationManager: IReservationManager,
        dynamicFee: IDynamicFee,
        purgeOldReservations: boolean,
        timeoutEnabled: boolean = false,
    ) {
        this.token = token;
        this.dynamicFee = dynamicFee;
        this.providerManager = providerManager;
        this.liquidityQueueReserve = liquidityQueueReserve;
        this.quoteManager = quoteManager;
        this.reservationManager = reservationManager;

        this._maxTokensPerReservation = new StoredU256(
            ANTI_BOT_MAX_TOKENS_PER_RESERVATION,
            tokenIdUint8Array,
        );

        this.settings = new StoredU64(RESERVATION_SETTINGS_POINTER, tokenIdUint8Array);
        this.timeoutEnabled = timeoutEnabled;

        if (purgeOldReservations) {
            this.purgeReservationsAndRestoreProviders();
        }

        this.updateVirtualPoolIfNeeded();
    }

    public get antiBotExpirationBlock(): u64 {
        return this.settings.get(2);
    }

    public set antiBotExpirationBlock(value: u64) {
        this.settings.set(2, value);
    }

    public get availableLiquidity(): u256 {
        return this.liquidityQueueReserve.availableLiquidity;
    }

    public get feesEnabled(): bool {
        return ENABLE_FEES;
    }

    public get initialLiquidityProviderId(): u256 {
        return this.providerManager.initialLiquidityProviderId;
    }

    public set initialLiquidityProviderId(value: u256) {
        this.providerManager.initialLiquidityProviderId = value;
    }

    public get lastPurgedBlock(): u64 {
        return this.settings.get(1);
    }

    public set lastPurgedBlock(value: u64) {
        this.settings.set(1, value);
    }

    public get lastVirtualUpdateBlock(): u64 {
        return this.settings.get(3);
    }

    public set lastVirtualUpdateBlock(value: u64) {
        this.settings.set(3, value);
    }

    public get liquidity(): u256 {
        return this.liquidityQueueReserve.liquidity;
    }

    public get maxReserves5BlockPercent(): u64 {
        return this.settings.get(0);
    }

    public set maxReserves5BlockPercent(value: u64) {
        this.settings.set(0, value);
    }

    public get maxTokensPerReservation(): u256 {
        return this._maxTokensPerReservation.value;
    }

    public set maxTokensPerReservation(value: u256) {
        this._maxTokensPerReservation.value = value;
    }

    public get reservedLiquidity(): u256 {
        return this.liquidityQueueReserve.reservedLiquidity;
    }

    public get totalTokensSellActivated(): u256 {
        return this.liquidityQueueReserve.totalTokensSellActivated;
    }

    public set totalTokensSellActivated(value: u256) {
        this.liquidityQueueReserve.totalTokensSellActivated = value;
    }

    public get totalSatoshisExchangedForTokens(): u64 {
        return this.liquidityQueueReserve.totalSatoshisExchangedForTokens;
    }

    public set totalSatoshisExchangedForTokens(value: u64) {
        this.liquidityQueueReserve.totalSatoshisExchangedForTokens = value;
    }

    public get totalTokensExchangedForSatoshis(): u256 {
        return this.liquidityQueueReserve.totalTokensExchangedForSatoshis;
    }

    public set totalTokensExchangedForSatoshis(value: u256) {
        this.liquidityQueueReserve.totalTokensExchangedForSatoshis = value;
    }

    public get timeOutEnabled(): bool {
        return this.timeoutEnabled;
    }

    public get virtualSatoshisReserve(): u64 {
        return this.liquidityQueueReserve.virtualSatoshisReserve;
    }

    public set virtualSatoshisReserve(value: u64) {
        this.liquidityQueueReserve.virtualSatoshisReserve = value;
    }

    public get virtualTokenReserve(): u256 {
        return this.liquidityQueueReserve.virtualTokenReserve;
    }

    public set virtualTokenReserve(value: u256) {
        this.liquidityQueueReserve.virtualTokenReserve = value;
    }

    public accruePenalty(penalty: u128, half: u128): void {
        if (!penalty.isZero()) {
            this.ensurePenaltyNotLessThanHalf(penalty, half);

            const penaltyU256: u256 = penalty.toU256();
            const penaltyLeft = SafeMath.sub128(penalty, half);
            const penaltyLeftU256: u256 = penaltyLeft.toU256();

            this.decreaseTotalReserve(penaltyU256);

            if (!penaltyLeftU256.isZero()) {
                // Get current state BEFORE modifications
                const currentBTC = u256.fromU64(this.virtualSatoshisReserve);
                const currentTokens = this.virtualTokenReserve;

                if (!currentBTC.isZero() && !currentTokens.isZero()) {
                    // Calculate BTC to remove BEFORE modifying tokens
                    const btcToRemove = SafeMath.div(
                        SafeMath.mul(penaltyLeftU256, currentBTC),
                        currentTokens,
                    );

                    // Now remove BOTH
                    this.decreaseVirtualTokenReserve(penaltyLeftU256);

                    if (
                        !btcToRemove.isZero() &&
                        btcToRemove.toU64() <= this.virtualSatoshisReserve
                    ) {
                        this.decreaseVirtualSatoshisReserve(btcToRemove.toU64());
                    }
                }
            }

            addAmountToStakingContract(penaltyU256);
        }
    }

    public addReservation(reservation: Reservation): void {
        this.reservationManager.addReservation(reservation.getCreationBlock(), reservation);
    }

    public addToNormalQueue(provider: Provider): void {
        this.providerManager.addToNormalQueue(provider);
    }

    public addToPriorityQueue(provider: Provider): void {
        this.providerManager.addToPriorityQueue(provider);
    }

    public blockWithReservationsLength(): u32 {
        return this.reservationManager.blockWithReservationsLength();
    }

    public recordTradeVolumes(tokensOut: u256, satoshisIn: u64): void {
        this.increaseTotalSatoshisExchangedForTokens(satoshisIn);
        this.increaseTotalTokensExchangedForSatoshis(tokensOut);
    }

    public computeFees(totalTokensPurchased: u256, totalSatoshisSpent: u64): u256 {
        const utilizationRatio = this.getUtilizationRatio();
        const feeBP = this.dynamicFee.getDynamicFeeBP(totalSatoshisSpent, utilizationRatio);
        return this.dynamicFee.computeFeeAmount(totalTokensPurchased, feeBP);
    }

    public decreaseTotalReserve(value: u256): void {
        this.liquidityQueueReserve.subFromTotalReserve(value);
    }

    public decreaseTotalReserved(value: u256): void {
        this.liquidityQueueReserve.subFromTotalReserved(value);
    }

    public decreaseVirtualSatoshisReserve(value: u64): void {
        this.virtualSatoshisReserve = SafeMath.sub64(this.virtualSatoshisReserve, value);
    }

    public decreaseVirtualTokenReserve(value: u256): void {
        this.virtualTokenReserve = SafeMath.sub(this.virtualTokenReserve, value);
    }

    public distributeFee(totalFee: u256): void {
        this.decreaseVirtualTokenReserve(totalFee);
        this.decreaseTotalReserve(totalFee);
        addAmountToStakingContract(totalFee);
    }

    public getMaximumTokensLeftBeforeCap(): u256 {
        if (this.liquidity.isZero()) {
            return u256.Zero;
        }

        const maxPercentage: u256 = u256.fromU64(this.maxReserves5BlockPercent);
        const totalScaled = SafeMath.mul(this.liquidity, QUOTE_SCALE);
        const reservedScaled = SafeMath.mul(this.reservedLiquidity, QUOTE_SCALE);
        const capScaled = SafeMath.div(SafeMath.mul(totalScaled, maxPercentage), u256.fromU32(100));

        let availableScaled = u256.Zero;

        if (reservedScaled < capScaled) {
            availableScaled = SafeMath.div(SafeMath.sub(capScaled, reservedScaled), QUOTE_SCALE);
        }

        return availableScaled;
    }

    public getNextProviderWithLiquidity(quote: u256): Provider | null {
        return this.providerManager.getNextProviderWithLiquidity(quote);
    }

    public getNormalQueueStartingIndex(): u32 {
        return this.providerManager.normalQueueStartingIndex;
    }

    public getPriorityQueueStartingIndex(): u32 {
        return this.providerManager.priorityQueueStartingIndex;
    }

    public getProviderQueueData(): Uint8Array {
        return this.providerManager.getQueueData();
    }

    public getReservationIdAtIndex(blockNumber: u64, index: u32): u128 {
        return this.reservationManager.getReservationIdAtIndex(blockNumber, index);
    }

    public getReservationWithExpirationChecks(): Reservation {
        const reservation = new Reservation(this.token, Blockchain.tx.sender);
        reservation.ensureCanBeConsumed();

        return reservation;
    }

    public getUtilizationRatio(): u256 {
        if (this.liquidity.isZero()) {
            return u256.Zero;
        }

        return SafeMath.div(
            SafeMath.mul(this.reservedLiquidity, u256.fromU64(100)),
            this.liquidity,
        );
    }

<<<<<<< HEAD
=======
    //!!! To remove
    /*
    public hasEnoughLiquidityLeftProvider(provider: Provider, quote: u256): boolean {
        return this.providerManager.hasEnoughLiquidityLeftProvider(provider, quote);
    }

     */

>>>>>>> 19e2b757
    public increaseTotalSatoshisExchangedForTokens(value: u64): void {
        this.liquidityQueueReserve.addToTotalSatoshisExchangedForTokens(value);
    }

    public increaseTotalTokensExchangedForSatoshis(value: u256): void {
        this.liquidityQueueReserve.addToTotalTokensExchangedForSatoshis(value);
    }

    public increaseTotalTokensSellActivated(value: u256): void {
        this.liquidityQueueReserve.addToTotalTokensSellActivated(value);
    }

    public increaseTotalReserve(value: u256): void {
        this.liquidityQueueReserve.addToTotalReserve(value);
    }

    public increaseTotalReserved(value: u256): void {
        this.liquidityQueueReserve.addToTotalReserved(value);
    }

    public increaseVirtualSatoshisReserve(value: u64): void {
        this.virtualSatoshisReserve = SafeMath.add64(this.virtualSatoshisReserve, value);
    }

    public increaseVirtualTokenReserve(value: u256): void {
        this.virtualTokenReserve = SafeMath.add(this.virtualTokenReserve, value);
    }

    public initializeInitialLiquidity(
        floorPrice: u256,
        providerId: u256,
        initialLiquidity: u128,
        maxReserves5BlockPercent: u64,
    ): void {
        this.initialLiquidityProviderId = providerId;
        this.virtualTokenReserve = initialLiquidity.toU256();
        this.virtualSatoshisReserve = this.computeInitialSatoshisReserve(
            this.virtualTokenReserve,
            floorPrice,
        );
        this.maxReserves5BlockPercent = maxReserves5BlockPercent;
    }

    public isReservationActiveAtIndex(blockNumber: u64, index: u32): boolean {
        return this.reservationManager.isReservationActiveAtIndex(blockNumber, index);
    }

    public purgeReservationsAndRestoreProviders(): void {
        this.lastPurgedBlock = this.reservationManager.purgeReservationsAndRestoreProviders(
            this.lastPurgedBlock,
        );
    }

    // Return number of tokens per satoshi
    public quote(): u256 {
        const TOKEN: u256 = this.virtualTokenReserve;
        const BTC: u64 = this.virtualSatoshisReserve;

        if (TOKEN.isZero()) {
            return u256.Zero;
        }

        if (BTC === 0) {
            throw new Revert(`Impossible state: Not enough liquidity.`);
        }

        // Calculate queue impact
        const queueImpact = this.calculateQueueImpact();

        // Add impact to token reserves ONLY for price calculation
        const effectiveT = SafeMath.add(TOKEN, queueImpact);

        const scaled = SafeMath.mul(effectiveT, QUOTE_SCALE);

        return SafeMath.div(scaled, u256.fromU64(BTC));
    }

    public removeFromNormalQueue(provider: Provider): void {
        this.providerManager.removeFromNormalQueue(provider);
    }

    public removeFromPriorityQueue(provider: Provider): void {
        this.providerManager.removeFromPriorityQueue(provider);
    }

    public removeFromPurgeQueue(provider: Provider): void {
        this.providerManager.removeFromPurgeQueue(provider);
    }

    public resetProvider(provider: Provider, burnRemainingFunds: boolean, canceled: boolean): void {
        this.providerManager.resetProvider(provider, burnRemainingFunds, canceled);
    }

    public save(): void {
        this.settings.save();
        this.providerManager.save();
        this.quoteManager.save();
    }

    public setBlockQuote(): void {
        this.quoteManager.setBlockQuote(Blockchain.block.number, this.quote());
    }

    public updateVirtualPoolIfNeeded(): void {
        const currentBlock: u64 = Blockchain.block.number;
        if (currentBlock <= this.lastVirtualUpdateBlock) {
            return;
        }

        let B: u256 = u256.fromU64(this.virtualSatoshisReserve);
        let T: u256 = this.virtualTokenReserve;
        const initialK = SafeMath.mul(B, T);

        // Add tokens from deltaTokensAdd (SELL SIDE)
        const dT_add: u256 = this.totalTokensSellActivated;
        if (!dT_add.isZero()) {
            T = SafeMath.add(T, dT_add);
            B = SafeMath.div(initialK, T);

            const newK = SafeMath.mul(B, T);
            const diff =
                newK > initialK ? SafeMath.sub(newK, initialK) : SafeMath.sub(initialK, newK);

            // Use relative tolerance here too!
            const relativeTolerance = SafeMath.div(initialK, u256.fromU64(100000));

            if (diff > relativeTolerance) {
                throw new Revert(
                    `Impossible state: Constant product broken after adding liquidity. Initial k: ${initialK}, New k: ${newK}, Diff: ${diff}`,
                );
            }
        }

        // Apply net "buys" (BUY SIDE)
        const dT_buy: u256 = this.totalTokensExchangedForSatoshis;
        if (!dT_buy.isZero()) {
            const beforeBuyK = SafeMath.mul(B, T);

            T = T >= dT_buy ? SafeMath.sub(T, dT_buy) : u256.One;
            B = SafeMath.div(beforeBuyK, T);

            // Allow for rounding error in the constant product check
            const afterBuyK = SafeMath.mul(B, T);
            const diff =
                afterBuyK > beforeBuyK
                    ? SafeMath.sub(afterBuyK, beforeBuyK)
                    : SafeMath.sub(beforeBuyK, afterBuyK);

            // Use relative tolerance: 0.001% of k (1 part in 100,000)
            const relativeTolerance = SafeMath.div(beforeBuyK, u256.fromU64(100000));

            if (diff > relativeTolerance) {
                throw new Revert(
                    `Impossible state: Constant product broken after buy. Before k: ${beforeBuyK}, After k: ${afterBuyK}, Diff: ${diff}`,
                );
            }
        }

        if (T.isZero()) {
            T = u256.One;
        }

        if (B > MAX_TOTAL_SATOSHIS) {
            throw new Revert(
                `Impossible state: New virtual satoshis reserve out of range. Value: ${B}`,
            );
        }

        this.virtualSatoshisReserve = B.toU64();
        this.virtualTokenReserve = T;
        this.resetAccumulators();

        this.dynamicFee.volatility = this.computeVolatility(
            currentBlock,
            VOLATILITY_WINDOW_IN_BLOCKS,
        );

        this.lastVirtualUpdateBlock = currentBlock;
    }

    /*public updateVirtualPoolIfNeeded(): void {
        const currentBlock: u64 = Blockchain.block.number;

        if (currentBlock <= this.lastVirtualUpdateBlock) {
            return;
        }

        let B: u256 = u256.fromU64(this.virtualSatoshisReserve);
        let T: u256 = this.virtualTokenReserve;

        // Add tokens from deltaTokensAdd
        //const dT_add: u256 = this.totalTokensSellActivated;
        //if (!dT_add.isZero()) {
        //    T = SafeMath.add(T, dT_add);
        //}

        const dT_add: u256 = this.totalTokensSellActivated;
        if (!dT_add.isZero()) {
            // Apply constant product for sells: k = B * T must remain constant
            const k = SafeMath.mul(B, T);
            T = SafeMath.add(T, dT_add);
            B = SafeMath.div(k, T);
        }

        // apply net "buys"
        const dB_buy: u256 = u256.fromU64(this.totalSatoshisExchangedForTokens);
        const dT_buy: u256 = this.totalTokensExchangedForSatoshis;

        if (!dT_buy.isZero()) {
            let Tprime = T >= dT_buy ? SafeMath.sub(T, dT_buy) : u256.One;
            let Bprime = SafeMath.div(SafeMath.mul(B, T), Tprime);
            const incB = SafeMath.sub(Bprime, B);

            if (incB > dB_buy) {
                Bprime = SafeMath.add(B, dB_buy);
                Tprime = SafeMath.div(SafeMath.mul(B, T), Bprime);

                if (Tprime < u256.One) {
                    Tprime = u256.One;
                }
            } else if (incB < dB_buy) {
                Bprime = SafeMath.add(B, dB_buy);
                Tprime = SafeMath.div(SafeMath.mul(B, T), Bprime);

                if (Tprime < u256.One) {
                    Tprime = u256.One;
                }
            }

            B = Bprime;
            T = Tprime;
        }

        if (T.isZero()) {
            T = u256.One;
        }

        if (B > MAX_TOTAL_SATOSHIS) {
            throw new Revert(
                `Impossible state: New virtual satoshis reserve out of range. Value: ${B}`,
            );
        }

        this.virtualSatoshisReserve = B.toU64();
        this.virtualTokenReserve = T;
        this.resetAccumulators();

        this.dynamicFee.volatility = this.computeVolatility(
            currentBlock,
            VOLATILITY_WINDOW_IN_BLOCKS,
        );

        this.lastVirtualUpdateBlock = currentBlock;
    }*/

    /*private calculateQueueImpact(): u256 {
        const queuedTokens = this.liquidity;

        if (queuedTokens.isZero()) {
            return u256.Zero;
        }

        // Calculate ratio = 1 + Q/T
        const ratio = SafeMath.add(u256.One, SafeMath.div(queuedTokens, this.virtualTokenReserve));

        // Use precise logarithm calculation
        const lnValue = preciseLog(ratio);

        // Impact = T * ln(1 + Q/T) / 1e6 (since log is scaled)
        return SafeMath.div(SafeMath.mul(this.virtualTokenReserve, lnValue), u256.fromU64(1000000));
    }*/

    private calculateQueueImpact(): u256 {
        /*const queuedTokens = this.liquidity;

        if (queuedTokens.isZero()) {
            return u256.Zero;
        }

        // Calculate ratio = 1 + Q/T
        const ratio = SafeMath.add(u256.One, SafeMath.div(queuedTokens, this.virtualTokenReserve));

        // Use precise logarithm calculation
        const lnValue = preciseLog(ratio);

        // Square the logarithm for more aggressive scaling
        const lnSquared = SafeMath.div(SafeMath.mul(lnValue, lnValue), u256.fromU64(1000000));

        // Impact = T * ln(1 + Q/T)^2 / 1e6
        return SafeMath.div(
            SafeMath.mul(this.virtualTokenReserve, lnSquared),
            u256.fromU64(1000000),
        );*/

        const queuedTokens = this.liquidity;
        if (queuedTokens.isZero()) {
            return u256.Zero;
        }

        // Impact = Q * T / (Q + T)
        // This is the harmonic mean of Q and T
        const numerator = SafeMath.mul(queuedTokens, this.virtualTokenReserve);
        const denominator = SafeMath.add(queuedTokens, this.virtualTokenReserve);

        return SafeMath.div(numerator, denominator);

        //return SafeMath.sqrt(SafeMath.mul(queuedTokens, this.virtualTokenReserve));
    }

    private computeInitialSatoshisReserve(initialLiquidity: u256, floorPrice: u256): u64 {
        const reserve: u256 = SafeMath.div(initialLiquidity, floorPrice);

        if (u256.gt(reserve, MAX_TOTAL_SATOSHIS)) {
            throw new Revert(
                `Impossible state: Satoshis reserve out of range. Please adjust initial liquidity or floor price. Value: ${reserve}`,
            );
        }

        return reserve.toU64();
    }

    private computeVolatility(
        currentBlock: u64,
        windowSize: u32 = VOLATILITY_WINDOW_IN_BLOCKS,
    ): u256 {
        let volatility: u256 = u256.Zero;

        const currentQuote: u256 = this.quoteManager.getBlockQuote(currentBlock);
        const oldBlock: u64 = currentBlock - windowSize;
        const oldQuote: u256 = this.quoteManager.getBlockQuote(oldBlock);

        if (!oldQuote.isZero() && !currentQuote.isZero()) {
            let diff = u256.sub(currentQuote, oldQuote);

            if (diff.toI64() < 0) {
                diff = u256.mul(diff, u256.fromI64(-1));
            }

            volatility = SafeMath.div(SafeMath.mul(diff, u256.fromU64(10000)), oldQuote);
        }

        return volatility;
    }

    private ensurePenaltyNotLessThanHalf(penalty: u128, half: u128): void {
        if (u128.lt(penalty, half)) {
            throw new Revert(
                `Penalty is less than half: ${penalty.toString()} < ${half.toString()}`,
            );
        }
    }

    private resetAccumulators(): void {
        this.liquidityQueueReserve.totalTokensExchangedForSatoshis = u256.Zero;
        this.liquidityQueueReserve.totalTokensSellActivated = u256.Zero;
        this.liquidityQueueReserve.totalSatoshisExchangedForTokens = 0;
    }
}<|MERGE_RESOLUTION|>--- conflicted
+++ resolved
@@ -325,8 +325,6 @@
         );
     }
 
-<<<<<<< HEAD
-=======
     //!!! To remove
     /*
     public hasEnoughLiquidityLeftProvider(provider: Provider, quote: u256): boolean {
@@ -335,7 +333,6 @@
 
      */
 
->>>>>>> 19e2b757
     public increaseTotalSatoshisExchangedForTokens(value: u64): void {
         this.liquidityQueueReserve.addToTotalSatoshisExchangedForTokens(value);
     }
