--- conflicted
+++ resolved
@@ -301,7 +301,7 @@
 
         // Log for debugging
         /*if (totalBuysAfterThisTrade > SafeMath.div(projectedT, u256.fromU64(2))) {
-        // Warning: Getting close to exhaustion
+            // Warning: Getting close to exhaustion
             Blockchain.log(
                 `WARNING: High accumulator usage. ` +
                     `Buys: ${totalBuysAfterThisTrade}, Projected T: ${projectedT}, ` +
@@ -471,26 +471,7 @@
         this._calculatedQuote = this.calculateQuote();
         return this._calculatedQuote as u256;
         */
-
-        const TOKEN: u256 = this.virtualTokenReserve;
-        const BTC: u64 = this.virtualSatoshisReserve;
-
-        if (TOKEN.isZero()) {
-            return u256.Zero;
-        }
-
-        if (BTC === 0) {
-            throw new Revert(`Impossible state: Not enough liquidity.`);
-        }
-
-        // Calculate queue impact
-        const queueImpact = this.calculateQueueImpact();
-
-        // Add impact to token reserves ONLY for price calculation
-        const effectiveT = SafeMath.add(TOKEN, queueImpact);
-        const scaled = SafeMath.mul(effectiveT, QUOTE_SCALE);
-
-        return SafeMath.div(scaled, u256.fromU64(BTC));
+        return this.calculateQuote();
     }
 
     /*public reCalcQuote(): void {
@@ -601,32 +582,28 @@
         this.lastVirtualUpdateBlock = currentBlock;
     }
 
-<<<<<<< HEAD
-    protected computeVolatility(
-        currentBlock: u64,
-        windowSize: u32 = VOLATILITY_WINDOW_IN_BLOCKS,
-    ): u256 {
-        let volatility: u256 = u256.Zero;
-
-        const currentQuote: u256 = this.quoteManager.getBlockQuote(currentBlock);
-        const oldBlock: u64 = currentBlock - windowSize;
-        const oldQuote: u256 = this.quoteManager.getBlockQuote(oldBlock);
-
-        if (!oldQuote.isZero() && !currentQuote.isZero()) {
-            let diff = u256.sub(currentQuote, oldQuote);
-
-            if (diff.toI64() < 0) {
-                diff = u256.mul(diff, u256.fromI64(-1));
-            }
-
-            volatility = SafeMath.div(SafeMath.mul(diff, TEN_THOUSAND_U256), oldQuote);
-        }
-
-        return volatility;
-    }
-
-=======
->>>>>>> 303f5be2
+    private calculateQuote(): u256 {
+        const TOKEN: u256 = this.virtualTokenReserve;
+        const BTC: u64 = this.virtualSatoshisReserve;
+
+        if (TOKEN.isZero()) {
+            return u256.Zero;
+        }
+
+        if (BTC === 0) {
+            throw new Revert(`Impossible state: Not enough liquidity.`);
+        }
+
+        // Calculate queue impact
+        const queueImpact = this.calculateQueueImpact();
+
+        // Add impact to token reserves ONLY for price calculation
+        const effectiveT = SafeMath.add(TOKEN, queueImpact);
+        const scaled = SafeMath.mul(effectiveT, QUOTE_SCALE);
+
+        return SafeMath.div(scaled, u256.fromU64(BTC));
+    }
+
     /*private calculateQueueImpact(): u256 {
         const queuedTokens = this.liquidity;
 
@@ -643,28 +620,6 @@
         // Impact = T * ln(1 + Q/T) / 1e6 (since log is scaled)
         return SafeMath.div(SafeMath.mul(this.virtualTokenReserve, lnValue), u256.fromU64(1000000));
     }*/
-
-    private calculateQuote(): u256 {
-        const TOKEN: u256 = this.virtualTokenReserve;
-        const BTC: u64 = this.virtualSatoshisReserve;
-
-        if (TOKEN.isZero()) {
-            return u256.Zero;
-        }
-
-        if (BTC === 0) {
-            throw new Revert(`Impossible state: Not enough liquidity.`);
-        }
-
-        // Calculate queue impact
-        const queueImpact = this.calculateQueueImpact();
-
-        // Add impact to token reserves ONLY for price calculation
-        const effectiveT = SafeMath.add(TOKEN, queueImpact);
-        const scaled = SafeMath.mul(effectiveT, QUOTE_SCALE);
-
-        return SafeMath.div(scaled, u256.fromU64(BTC));
-    }
 
     private calculateQueueImpact(): u256 {
         const queuedTokens = this.liquidity;
@@ -711,6 +666,29 @@
         return reserve.toU64();
     }
 
+    private computeVolatility(
+        currentBlock: u64,
+        windowSize: u32 = VOLATILITY_WINDOW_IN_BLOCKS,
+    ): u256 {
+        let volatility: u256 = u256.Zero;
+
+        const currentQuote: u256 = this.quoteManager.getBlockQuote(currentBlock);
+        const oldBlock: u64 = currentBlock - windowSize;
+        const oldQuote: u256 = this.quoteManager.getBlockQuote(oldBlock);
+
+        if (!oldQuote.isZero() && !currentQuote.isZero()) {
+            let diff = u256.sub(currentQuote, oldQuote);
+
+            if (diff.toI64() < 0) {
+                diff = u256.mul(diff, u256.fromI64(-1));
+            }
+
+            volatility = SafeMath.div(SafeMath.mul(diff, TEN_THOUSAND_U256), oldQuote);
+        }
+
+        return volatility;
+    }
+
     private ensurePenaltyNotLessThanHalf(penalty: u128, half: u128): void {
         if (u128.lt(penalty, half)) {
             throw new Revert(
