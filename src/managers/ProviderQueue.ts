--- conflicted
+++ resolved
@@ -6,13 +6,8 @@
     Revert,
     StoredU256Array,
 } from '@btc-vision/btc-runtime/runtime';
-<<<<<<< HEAD
-import { getProvider, Provider } from '../models/Provider';
+import { addAmountToStakingContract, getProvider, Provider } from '../models/Provider';
 import { ProviderFulfilledEvent } from '../events/ProviderFulfilledEvent';
-=======
-import { addAmountToStakingContract, getProvider, Provider } from '../models/Provider';
-import { FulfilledProviderEvent } from '../events/FulfilledProviderEvent';
->>>>>>> e0d25768
 import { INDEX_NOT_SET_VALUE, MAXIMUM_VALID_INDEX } from '../constants/Contract';
 import { ProviderTypes } from '../types/ProviderTypes';
 
