import {
    Address,
    ADDRESS_BYTE_LENGTH,
    Blockchain,
    BOOLEAN_BYTE_LENGTH,
    BytesReader,
    BytesWriter,
    Calldata,
    encodeSelector,
    Revert,
    SafeMath,
    Selector,
    StoredAddress,
    U128_BYTE_LENGTH,
    U256_BYTE_LENGTH,
    U32_BYTE_LENGTH,
    U64_BYTE_LENGTH,
    ZERO_ADDRESS,
} from '@btc-vision/btc-runtime/runtime';
import { u128, u256 } from '@btc-vision/as-bignum/assembly';
import { LiquidityQueue } from '../managers/LiquidityQueue';
import { getProvider, Provider, saveAllProviders } from '../models/Provider';
import { FeeManager } from '../managers/FeeManager';
import { CreatePoolOperation } from '../operations/CreatePoolOperation';
import { ListTokensForSaleOperation } from '../operations/ListTokensForSaleOperation';
import { ReserveLiquidityOperation } from '../operations/ReserveLiquidityOperation';
import { CancelListingOperation } from '../operations/CancelListingOperation';
import { SwapOperation } from '../operations/SwapOperation';
import { ripemd160, sha256 } from '@btc-vision/btc-runtime/runtime/env/global';
import { ReentrancyGuard } from './ReentrancyGuard';
import { STAKING_CA_POINTER } from '../constants/StoredPointers';
import { eqUint } from '@btc-vision/btc-runtime/runtime/generic/MapUint8Array';
import { satoshisToTokens, tokensToSatoshis } from '../utils/SatoshisConversion';
import {
    ALLOW_DIRTY,
    AT_LEAST_PROVIDERS_TO_PURGE,
    ENABLE_INDEX_VERIFICATION,
    MAXIMUM_PROVIDER_PER_RESERVATIONS,
    QUOTE_SCALE,
} from '../constants/Contract';
import { ITradeManager } from '../managers/interfaces/ITradeManager';
import { ILiquidityQueue } from '../managers/interfaces/ILiquidityQueue';
import { TradeManager } from '../managers/TradeManager';
import { QuoteManager } from '../managers/QuoteManager';
import { ProviderManager } from '../managers/ProviderManager';
import { IQuoteManager } from '../managers/interfaces/IQuoteManager';
import { IOwedBTCManager } from '../managers/interfaces/IOwedBTCManager';
import { OwedBTCManager } from '../managers/OwedBTCManager';
import { IProviderManager } from '../managers/interfaces/IProviderManager';
import { ILiquidityQueueReserve } from '../managers/interfaces/ILiquidityQueueReserve';
import { LiquidityQueueReserve } from '../models/LiquidityQueueReserve';
import { IReservationManager } from '../managers/interfaces/IReservationManager';
import { ReservationManager } from '../managers/ReservationManager';
import { IDynamicFee } from '../managers/interfaces/IDynamicFee';
import { DynamicFee } from '../managers/DynamicFee';

class GetLiquidityQueueResult {
    public liquidityQueue: ILiquidityQueue;
    public tradeManager: ITradeManager;

    constructor(liquidityQueue: ILiquidityQueue, tradeManager: ITradeManager) {
        this.liquidityQueue = liquidityQueue;
        this.tradeManager = tradeManager;
    }
}

/**
 * OrderBook contract for the OP_NET order book system,
 * now using block-based, virtual-constant-product logic
 * in the LiquidityQueue.
 */
@final
export class NativeSwap extends ReentrancyGuard {
    private readonly _stakingContractAddress: StoredAddress;

    public constructor() {
        super();

        this._stakingContractAddress = new StoredAddress(STAKING_CA_POINTER);
    }

    private static get DEPLOYER_SELECTOR(): Selector {
        return encodeSelector('deployer()');
    }

    private static get APPROVE_FROM_SELECTOR(): Selector {
        return encodeSelector('approveFrom(address,uint256,uint256,bytes)');
    }

    public get stakingContractAddress(): Address {
        const address: Address = this._stakingContractAddress.value;
        if (eqUint(address, ZERO_ADDRESS)) {
            return Address.dead();
        }

        return address;
    }

    public override onDeployment(_calldata: Calldata): void {
        FeeManager.onDeploy();
    }

    public override onExecutionCompleted(): void {
        super.onExecutionCompleted();
        FeeManager.save();
        saveAllProviders();
    }

    public override execute(method: Selector, calldata: Calldata): BytesWriter {
        switch (method) {
            case encodeSelector('reserve(address,uint64,uint256,bool,uint8)'):
                return this.reserve(calldata);
            case encodeSelector('swap(address)'):
                return this.swap(calldata);
            case encodeSelector('listLiquidity(address,string,uint128,bool)'):
                return this.listLiquidity(calldata);
            case encodeSelector('cancelListing(address)'):
                return this.cancelListing(calldata);
            /* Version 1 does not support liquidity provider
            case encodeSelector('addLiquidity(address,string)'):
                return this.addLiquidity(calldata);
            case encodeSelector('removeLiquidity(address)'):
                return this.removeLiquidity(calldata);

             */
            case encodeSelector(
                'createPool(address,uint256,uint128,string,uint16,uint256,uint16)',
            ): {
                const token: Address = calldata.readAddress();
                return this.createPool(calldata, token);
            }
            /* Disable for version 1. Will be reworked later.
            case encodeSelector(
                'createPoolWithSignature(bytes,uint256,uint256,address,uint256,uint128,string,uint16,uint256,uint16)',
            ): {
                return this.createPoolWithSignature(calldata);
            }

             */
            case encodeSelector('setFees(uint64,uint64)'):
                return this.setFees(calldata);
            case encodeSelector('setStakingContractAddress(address)'):
                return this.setStakingContractAddress(calldata);

            /** Readable methods */
            case encodeSelector('getReserve(address)'):
                return this.getReserve(calldata);
            case encodeSelector('getQuote(address,uint64)'):
                return this.getQuote(calldata);
            case encodeSelector('getProviderDetails(address)'):
                return this.getProviderDetails(calldata);
            case encodeSelector('getQueueDetails(address)'):
                return this.getQueueDetails(calldata);
            case encodeSelector('getPriorityQueueCost()'):
                return this.getPriorityQueueCost();
            case encodeSelector('getFees()'):
                return this.getFees();
            case encodeSelector('getAntibotSettings(address)'):
                return this.getAntibotSettings(calldata);
            case encodeSelector('getStakingContractAddress()'):
                return this.getStakingContractAddress(calldata);
            /*case encodeSelector('getLastPurgedBlock(address)'):
                return this.getLastPurgedBlock(calldata);
            case encodeSelector('getBlocksWithReservationsLength(address)'):
                return this.getBlocksWithReservationsLength(calldata);
            case encodeSelector('purgeReservationsAndRestoreProviders(address)'):
                return this.purgeReservationsAndRestoreProviders(calldata);
            */
            default:
                return super.execute(method, calldata);
        }
    }

    private getAntibotSettings(calldata: Calldata): BytesWriter {
        const token: Address = calldata.readAddress();
        const liquidityQueueResult: GetLiquidityQueueResult = this.getLiquidityQueue(
            token,
            this.addressToPointer(token),
            false,
        );

        const writer: BytesWriter = new BytesWriter(U64_BYTE_LENGTH + U256_BYTE_LENGTH);
        writer.writeU64(liquidityQueueResult.liquidityQueue.antiBotExpirationBlock);
        writer.writeU256(liquidityQueueResult.liquidityQueue.maxTokensPerReservation);

        return writer;
    }

    private getFees(): BytesWriter {
        const writer: BytesWriter = new BytesWriter(2 * U64_BYTE_LENGTH);
        writer.writeU64(FeeManager.reservationBaseFee);
        writer.writeU64(FeeManager.priorityQueueBaseFee);

        return writer;
    }

    private setFees(calldata: Calldata): BytesWriter {
        this.onlyDeployer(Blockchain.tx.sender);

        FeeManager.reservationBaseFee = calldata.readU64();
        FeeManager.priorityQueueBaseFee = calldata.readU64();

        const result: BytesWriter = new BytesWriter(1);
        result.writeBoolean(true);

        return result;
    }

    private getStakingContractAddress(_calldata: Calldata): BytesWriter {
        const response: BytesWriter = new BytesWriter(ADDRESS_BYTE_LENGTH);
        response.writeAddress(this.stakingContractAddress);

        return response;
    }

    private setStakingContractAddress(calldata: Calldata): BytesWriter {
        this.onlyDeployer(Blockchain.tx.sender);

        this._stakingContractAddress.value = calldata.readAddress();

        const result: BytesWriter = new BytesWriter(1);
        result.writeBoolean(true);

        return result;
    }

    private getProviderDetails(calldata: Calldata): BytesWriter {
        const token: Address = calldata.readAddress();
        const providerId: u256 = this.addressToPointerU256(Blockchain.tx.sender, token);
        const provider: Provider = getProvider(providerId);

        const writer: BytesWriter = new BytesWriter(
            U128_BYTE_LENGTH * 3 +
                (U32_BYTE_LENGTH + provider.getBtcReceiver().length) +
                2 * U32_BYTE_LENGTH +
                2 * BOOLEAN_BYTE_LENGTH,
        );

        writer.writeU128(provider.getLiquidityAmount());
        writer.writeU128(provider.getReservedAmount());
        writer.writeU128(provider.getLiquidityProvided());
        writer.writeStringWithLength(provider.getBtcReceiver());

        writer.writeU32(provider.getQueueIndex());
        writer.writeBoolean(provider.isPriority());
        writer.writeU32(provider.getPurgedIndex());
        writer.writeBoolean(provider.isActive());

        return writer;
    }

    private getQueueDetails(calldata: Calldata): BytesWriter {
        const token: Address = calldata.readAddress();
<<<<<<< HEAD

=======
>>>>>>> dfeba534
        const getQueueResult: GetLiquidityQueueResult = this.getLiquidityQueue(
            token,
            this.addressToPointer(token),
            false,
        );

        this.ensurePoolExistsForToken(getQueueResult.liquidityQueue);

        const writer = new BytesWriter(U64_BYTE_LENGTH + 10 * U32_BYTE_LENGTH);
        writer.writeU64(getQueueResult.liquidityQueue.lastPurgedBlock);
        writer.writeU32(getQueueResult.liquidityQueue.blockWithReservationsLength());
        writer.writeBytes(getQueueResult.liquidityQueue.getProviderQueueData());

        return writer;
    }

    private getPriorityQueueCost(): BytesWriter {
        const cost: u64 = FeeManager.priorityQueueBaseFee;

        const writer: BytesWriter = new BytesWriter(U64_BYTE_LENGTH);
        writer.writeU64(cost);

        return writer;
    }

    /*
        private addLiquidity(calldata: Calldata): BytesWriter {
            const token: Address = calldata.readAddress();
            const receiver: string = calldata.readStringWithLength();
            const providerId: u256 = this.addressToPointerU256(Blockchain.tx.sender, token);
            const liquidityQueueResult: GetLiquidityQueueResult = this.getLiquidityQueue(
                token,
                this.addressToPointer(token),
                false,
            );
    
            this.ensurePoolExistsForToken(liquidityQueueResult.liquidityQueue);
    
            const operation: AddLiquidityOperation = new AddLiquidityOperation(
                liquidityQueueResult.liquidityQueue,
                liquidityQueueResult.tradeManager,
                providerId,
                receiver,
            );
    
            operation.execute();
            liquidityQueueResult.liquidityQueue.save();
    
            const result: BytesWriter = new BytesWriter(1);
            result.writeBoolean(true);
    
            return result;
        }
    
        private removeLiquidity(calldata: Calldata): BytesWriter {
            const token: Address = calldata.readAddress();
            const providerId: u256 = this.addressToPointerU256(Blockchain.tx.sender, token);
            const liquidityQueueResult: GetLiquidityQueueResult = this.getLiquidityQueue(
                token,
                this.addressToPointer(token),
                true,
            );
    
            this.ensurePoolExistsForToken(liquidityQueueResult.liquidityQueue);
    
            const operation: RemoveLiquidityOperation = new RemoveLiquidityOperation(
                liquidityQueueResult.liquidityQueue,
                providerId,
            );
    
            operation.execute();
            liquidityQueueResult.liquidityQueue.save();
    
            const result: BytesWriter = new BytesWriter(1);
            result.writeBoolean(true);
    
            return result;
        }
    
        private createPoolWithSignature(calldata: Calldata): BytesWriter {
            const signature: Uint8Array = calldata.readBytesWithLength();
            this.ensureValidSignatureLength(signature);
    
            const amount: u256 = calldata.readU256();
            const nonce: u256 = calldata.readU256();
    
            const calldataSend: BytesWriter = new BytesWriter(
                SELECTOR_BYTE_LENGTH + ADDRESS_BYTE_LENGTH + U256_BYTE_LENGTH + U256_BYTE_LENGTH + 68,
            );
    
            calldataSend.writeSelector(NativeSwap.APPROVE_FROM_SELECTOR);
            calldataSend.writeAddress(this.address);
            calldataSend.writeU256(amount);
            calldataSend.writeU256(nonce);
            calldataSend.writeBytesWithLength(signature);
    
            const token: Address = calldata.readAddress();
    
            Blockchain.call(token, calldataSend);
    
            return this.createPool(calldata, token);
        }
    */
    private createPool(calldata: Calldata, token: Address): BytesWriter {
        const tokenOwner: Address = this.getDeployer(token);

        this.ensureContractDeployer(tokenOwner);

        const floorPrice: u256 = calldata.readU256();
        const initialLiquidity: u128 = calldata.readU128();
        const receiver: string = calldata.readStringWithLength();
        const antiBotEnabledFor: u16 = calldata.readU16();
        const antiBotMaximumTokensPerReservation: u256 = calldata.readU256();
        const maxReservesIn5BlocksPercent: u16 = calldata.readU16();
        const liquidityQueueResult: GetLiquidityQueueResult = this.getLiquidityQueue(
            token,
            this.addressToPointer(token),
            true,
        );
        const providerId: u256 = this.addressToPointerU256(Blockchain.tx.sender, token);
        const operation: CreatePoolOperation = new CreatePoolOperation(
            liquidityQueueResult.liquidityQueue,
            floorPrice,
            providerId,
            initialLiquidity,
            receiver,
            antiBotEnabledFor,
            antiBotMaximumTokensPerReservation,
            maxReservesIn5BlocksPercent,
            this.stakingContractAddress,
        );

        operation.execute();
        liquidityQueueResult.liquidityQueue.save();

        const writer: BytesWriter = new BytesWriter(1);
        writer.writeBoolean(true);

        return writer;
    }

    private listLiquidity(calldata: Calldata): BytesWriter {
        const token: Address = calldata.readAddress();
        const receiver: string = calldata.readStringWithLength();

        this.ensureValidReceiverAddress(receiver);

        const amountIn: u128 = calldata.readU128();
        const priority: boolean = calldata.readBoolean();

        this._listLiquidity(token, receiver, amountIn, priority);

        const result: BytesWriter = new BytesWriter(1);
        result.writeBoolean(true);

        return result;
    }

    private _listLiquidity(
        token: Address,
        receiver: string,
        amountIn: u128,
        priority: boolean,
    ): void {
        this.ensureValidTokenAddress(token);

        const providerId: u256 = this.addressToPointerU256(Blockchain.tx.sender, token);
        const tokenId: Uint8Array = this.addressToPointer(token);
        const liquidityQueueResult: GetLiquidityQueueResult = this.getLiquidityQueue(
            token,
            tokenId,
            true,
        );

        this.ensurePoolExistsForToken(liquidityQueueResult.liquidityQueue);

        const operation: ListTokensForSaleOperation = new ListTokensForSaleOperation(
            liquidityQueueResult.liquidityQueue,
            providerId,
            amountIn,
            receiver,
            this.stakingContractAddress,
            priority,
            false,
        );

        operation.execute();
        liquidityQueueResult.liquidityQueue.save();
    }

    private reserve(calldata: Calldata): BytesWriter {
        const token: Address = calldata.readAddress();
        const maximumAmountIn: u64 = calldata.readU64();
        const minimumAmountOut: u256 = calldata.readU256();
        const forLP: boolean = calldata.readBoolean();
        const activationDelay: u8 = calldata.readU8();

        this._reserve(token, maximumAmountIn, minimumAmountOut, forLP, activationDelay);

        const result: BytesWriter = new BytesWriter(1);
        result.writeBoolean(true);

        return result;
    }

    private _reserve(
        token: Address,
        maximumAmountIn: u64,
        minimumAmountOut: u256,
        forLP: boolean,
        activationDelay: u8,
    ): void {
        this.ensureValidTokenAddress(token);

        const providerId: u256 = this.addressToPointerU256(Blockchain.tx.sender, token);
        const liquidityQueueResult: GetLiquidityQueueResult = this.getLiquidityQueue(
            token,
            this.addressToPointer(token),
            false,
        );

        this.ensurePoolExistsForToken(liquidityQueueResult.liquidityQueue);

        const operation: ReserveLiquidityOperation = new ReserveLiquidityOperation(
            liquidityQueueResult.liquidityQueue,
            providerId,
            Blockchain.tx.sender,
            maximumAmountIn,
            minimumAmountOut,
            forLP,
            activationDelay,
            MAXIMUM_PROVIDER_PER_RESERVATIONS,
        );

        operation.execute();
        liquidityQueueResult.liquidityQueue.save();
    }

    private cancelListing(calldata: Calldata): BytesWriter {
        const token: Address = calldata.readAddress();
        this._cancelListing(token);

        const result: BytesWriter = new BytesWriter(1);
        result.writeBoolean(true);

        return result;
    }

    private _cancelListing(token: Address): void {
        this.ensureValidTokenAddress(token);

        const providerId: u256 = this.addressToPointerU256(Blockchain.tx.sender, token);
        const tokenId: Uint8Array = this.addressToPointer(token);
        const liquidityQueueResult: GetLiquidityQueueResult = this.getLiquidityQueue(
            token,
            tokenId,
            true,
        );

        this.ensurePoolExistsForToken(liquidityQueueResult.liquidityQueue);

        const operation: CancelListingOperation = new CancelListingOperation(
            liquidityQueueResult.liquidityQueue,
            providerId,
            this.stakingContractAddress,
        );

        operation.execute();
        liquidityQueueResult.liquidityQueue.save();
    }

    private swap(calldata: Calldata): BytesWriter {
        const token: Address = calldata.readAddress();
        this._swap(token);

        const result: BytesWriter = new BytesWriter(1);
        result.writeBoolean(true);

        return result;
    }

    private _swap(token: Address): void {
        this.ensureValidTokenAddress(token);

        const liquidityQueueResult: GetLiquidityQueueResult = this.getLiquidityQueue(
            token,
            this.addressToPointer(token),
            false,
        );

        this.ensurePoolExistsForToken(liquidityQueueResult.liquidityQueue);

        const operation: SwapOperation = new SwapOperation(
            liquidityQueueResult.liquidityQueue,
            liquidityQueueResult.tradeManager,
            this.stakingContractAddress,
        );

        operation.execute();
        liquidityQueueResult.liquidityQueue.save();
    }

    private getReserve(calldata: Calldata): BytesWriter {
        const token: Address = calldata.readAddress();

        return this._getReserve(token);
    }

    private _getReserve(token: Address): BytesWriter {
        this.ensureValidTokenAddress(token);

        const liquidityQueueResult: GetLiquidityQueueResult = this.getLiquidityQueue(
            token,
            this.addressToPointer(token),
            true,
        );

        this.ensurePoolExistsForToken(liquidityQueueResult.liquidityQueue);

        const result: BytesWriter = new BytesWriter(3 * U256_BYTE_LENGTH + U64_BYTE_LENGTH);
        result.writeU256(liquidityQueueResult.liquidityQueue.liquidity);
        result.writeU256(liquidityQueueResult.liquidityQueue.reservedLiquidity);
        result.writeU64(liquidityQueueResult.liquidityQueue.virtualSatoshisReserve);
        result.writeU256(liquidityQueueResult.liquidityQueue.virtualTokenReserve);

        return result;
    }

    /*
    private getLastPurgedBlock(calldata: Calldata): BytesWriter {
        const token: Address = calldata.readAddress();
        this.ensureValidTokenAddress(token);

        const liquidityQueueResult: GetLiquidityQueueResult = this.getLiquidityQueue(
            token,
            this.addressToPointer(token),
            false,
        );

        this.ensurePoolExistsForToken(liquidityQueueResult.liquidityQueue);

        const writer = new BytesWriter(U64_BYTE_LENGTH);
        writer.writeU64(liquidityQueueResult.liquidityQueue.lastPurgedBlock);

        return writer;
    }

    private getBlocksWithReservationsLength(calldata: Calldata): BytesWriter {
        const token: Address = calldata.readAddress();
        this.ensureValidTokenAddress(token);

        const liquidityQueueResult: GetLiquidityQueueResult = this.getLiquidityQueue(
            token,
            this.addressToPointer(token),
            false,
        );

        this.ensurePoolExistsForToken(liquidityQueueResult.liquidityQueue);

        const writer = new BytesWriter(U32_BYTE_LENGTH);
        writer.writeU32(<u32>liquidityQueueResult.liquidityQueue.blockWithReservationsLength());

        return writer;
    }

    private purgeReservationsAndRestoreProviders(calldata: Calldata): BytesWriter {
        const token: Address = calldata.readAddress();
        this.ensureValidTokenAddress(token);

        const liquidityQueueResult: GetLiquidityQueueResult = this.getLiquidityQueue(
            token,
            this.addressToPointer(token),
            true,
            true,
        );
        this.ensurePoolExistsForToken(liquidityQueueResult.liquidityQueue);

        // Save the updated queue
        liquidityQueueResult.liquidityQueue.save();

        const result = new BytesWriter(1);
        result.writeBoolean(true);

        return result;
    }
*/
    private getQuote(calldata: Calldata): BytesWriter {
        const token: Address = calldata.readAddress();
        const satoshisIn: u64 = calldata.readU64();

        return this._getQuote(token, satoshisIn);
    }

    /**
     * @function _getQuote
     * Fetches the estimated number of tokens for a given BTC amount
     * using the new "virtual AMM" approach:
     *
     *   1) price = queue.quote() = scaled price = (B * SHIFT) / T
     *   2) tokensOut = (satoshisIn * price) / SHIFT   // [SCALE FIX]
     *   3) If tokensOut > availableLiquidity, cap it
     *   4) requiredSatoshis = min( satoshisIn, (tokensOut * SHIFT) / price )
     */
    private _getQuote(token: Address, satoshisIn: u64): BytesWriter {
        this.ensureValidTokenAddress(token);
        this.ensureMaximumAmountInNotZero(satoshisIn);

        const liquidityQueueResult: GetLiquidityQueueResult = this.getLiquidityQueue(
            token,
            this.addressToPointer(token),
            false,
        );
        this.ensurePoolExistsForToken(liquidityQueueResult.liquidityQueue);

        const price: u256 = liquidityQueueResult.liquidityQueue.quote();
        this.ensurePriceNotZeroAndLiquidity(price);

        let tokensOut: u256 = satoshisToTokens(satoshisIn, price);

        // If tokensOut > availableLiquidity, cap it
        const availableLiquidity: u256 = SafeMath.sub(
            liquidityQueueResult.liquidityQueue.liquidity,
            liquidityQueueResult.liquidityQueue.reservedLiquidity,
        );

        let requiredSatoshis: u64 = satoshisIn;
        if (u256.gt(tokensOut, availableLiquidity)) {
            tokensOut = availableLiquidity;
            requiredSatoshis = tokensToSatoshis(tokensOut, price);

            // If that is bigger than satoshisIn, clamp
            if (requiredSatoshis > satoshisIn) {
                requiredSatoshis = satoshisIn;
            }
        }

        // Prepare output
        const result: BytesWriter = new BytesWriter(2 * U256_BYTE_LENGTH + 2 * U64_BYTE_LENGTH);
        result.writeU256(tokensOut); // how many tokens
        result.writeU64(requiredSatoshis); // how many sat needed
        result.writeU256(price); // final *scaled* price
        result.writeU64(QUOTE_SCALE.toU64());
        return result;
    }

    private getLiquidityQueue(
        token: Address,
        tokenId: Uint8Array,
        purgeOldReservations: boolean,
        timeoutEnabled: boolean = false,
    ): GetLiquidityQueueResult {
        const owedBtcManager: IOwedBTCManager = this.getOwedBtcManager();
        const quoteManager: IQuoteManager = this.getQuoteManager(tokenId);
        const liquidityQueueReserve: ILiquidityQueueReserve = this.getLiquidityQueueReserve(
            token,
            tokenId,
        );
        const providerManager: IProviderManager = this.getProviderManager(
            token,
            tokenId,
            owedBtcManager,
            quoteManager,
        );
        const reservationManager: IReservationManager = this.getReservationManager(
            token,
            tokenId,
            providerManager,
            liquidityQueueReserve,
        );
        const dynamicFee: IDynamicFee = this.getDynamicFee(tokenId);

        const liquidityQueue: LiquidityQueue = new LiquidityQueue(
            token,
            tokenId,
            providerManager,
            liquidityQueueReserve,
            quoteManager,
            reservationManager,
            dynamicFee,
            owedBtcManager,
            purgeOldReservations,
            timeoutEnabled,
        );

        const tradeManager: TradeManager = new TradeManager(
            tokenId,
            quoteManager,
            providerManager,
            liquidityQueueReserve,
            owedBtcManager,
            reservationManager,
        );

        return new GetLiquidityQueueResult(liquidityQueue, tradeManager);
    }

    private getQuoteManager(tokenId: Uint8Array): IQuoteManager {
        return new QuoteManager(tokenId);
    }

    private getProviderManager(
        token: Address,
        tokenId: Uint8Array,
        owedBtcManager: IOwedBTCManager,
        quoteManager: IQuoteManager,
    ): IProviderManager {
        return new ProviderManager(
            token,
            tokenId,
            owedBtcManager,
            quoteManager,
            ENABLE_INDEX_VERIFICATION,
        );
    }

    private getOwedBtcManager(): IOwedBTCManager {
        return new OwedBTCManager();
    }

    private getLiquidityQueueReserve(token: Address, tokenId: Uint8Array): ILiquidityQueueReserve {
        return new LiquidityQueueReserve(token, tokenId);
    }

    private getReservationManager(
        token: Address,
        tokenId: Uint8Array,
        providerManager: IProviderManager,
        liquidityQueueReserve: ILiquidityQueueReserve,
    ): IReservationManager {
        return new ReservationManager(
            token,
            tokenId,
            providerManager,
            liquidityQueueReserve,
            AT_LEAST_PROVIDERS_TO_PURGE,
            ALLOW_DIRTY,
        );
    }

    private getDynamicFee(tokenId: Uint8Array): IDynamicFee {
        return new DynamicFee(tokenId);
    }

    private addressToPointerU256(address: Address, token: Address): u256 {
        const writer: BytesWriter = new BytesWriter(ADDRESS_BYTE_LENGTH * 2);
        writer.writeAddress(address);
        writer.writeAddress(token);
        return u256.fromBytes(sha256(writer.getBuffer()), true);
    }

    private addressToPointer(address: Address): Uint8Array {
        return ripemd160(address);
    }

    private getDeployer(token: Address): Address {
        const calldata: BytesWriter = new BytesWriter(4);
        calldata.writeSelector(NativeSwap.DEPLOYER_SELECTOR);

        const response: BytesReader = Blockchain.call(token, calldata);
        return response.readAddress();
    }

    private ensureValidReceiverAddress(receiver: string): void {
        if (Blockchain.validateBitcoinAddress(receiver) == false) {
            throw new Revert('NATIVE_SWAP: Invalid receiver address.');
        }
    }

    private ensureContractDeployer(tokenOwner: Address): void {
        if (Blockchain.tx.origin.equals(tokenOwner) == false) {
            throw new Revert('NATIVE_SWAP: Only token owner can call createPool.');
        }
    }

    private ensureValidTokenAddress(token: Address): void {
        if (token.empty() || token.equals(Blockchain.DEAD_ADDRESS)) {
            throw new Revert('NATIVE_SWAP: Invalid token address.');
        }
    }

    private ensurePoolExistsForToken(queue: ILiquidityQueue): void {
        if (queue.initialLiquidityProviderId.isZero()) {
            throw new Revert('NATIVE_SWAP: Pool does not exist for token.');
        }
    }

    private ensureMaximumAmountInNotZero(maximumAmountIn: u64): void {
        if (maximumAmountIn === 0) {
            throw new Revert('NATIVE_SWAP: Maximum amount in cannot be zero.');
        }
    }

    private ensurePriceNotZeroAndLiquidity(price: u256): void {
        if (price.isZero()) {
            throw new Revert('NATIVE_SWAP: Price is zero or no liquidity.');
        }
    }

    private ensureValidSignatureLength(signature: Uint8Array): void {
        if (signature.length !== 64) {
            throw new Revert('NATIVE_SWAP: Invalid signature length.');
        }
    }
}<|MERGE_RESOLUTION|>--- conflicted
+++ resolved
@@ -232,8 +232,8 @@
         const writer: BytesWriter = new BytesWriter(
             U128_BYTE_LENGTH * 3 +
                 (U32_BYTE_LENGTH + provider.getBtcReceiver().length) +
-                2 * U32_BYTE_LENGTH +
-                2 * BOOLEAN_BYTE_LENGTH,
+                U32_BYTE_LENGTH +
+                BOOLEAN_BYTE_LENGTH,
         );
 
         writer.writeU128(provider.getLiquidityAmount());
@@ -243,18 +243,12 @@
 
         writer.writeU32(provider.getQueueIndex());
         writer.writeBoolean(provider.isPriority());
-        writer.writeU32(provider.getPurgedIndex());
-        writer.writeBoolean(provider.isActive());
 
         return writer;
     }
 
     private getQueueDetails(calldata: Calldata): BytesWriter {
         const token: Address = calldata.readAddress();
-<<<<<<< HEAD
-
-=======
->>>>>>> dfeba534
         const getQueueResult: GetLiquidityQueueResult = this.getLiquidityQueue(
             token,
             this.addressToPointer(token),
@@ -819,43 +813,43 @@
 
     private ensureValidReceiverAddress(receiver: string): void {
         if (Blockchain.validateBitcoinAddress(receiver) == false) {
-            throw new Revert('NATIVE_SWAP: Invalid receiver address.');
+            throw new Revert('NATIVE_SWAP: Invalid receiver address');
         }
     }
 
     private ensureContractDeployer(tokenOwner: Address): void {
         if (Blockchain.tx.origin.equals(tokenOwner) == false) {
-            throw new Revert('NATIVE_SWAP: Only token owner can call createPool.');
+            throw new Revert('NATIVE_SWAP: Only token owner can call createPool');
         }
     }
 
     private ensureValidTokenAddress(token: Address): void {
         if (token.empty() || token.equals(Blockchain.DEAD_ADDRESS)) {
-            throw new Revert('NATIVE_SWAP: Invalid token address.');
+            throw new Revert('NATIVE_SWAP: Invalid token address');
         }
     }
 
     private ensurePoolExistsForToken(queue: ILiquidityQueue): void {
         if (queue.initialLiquidityProviderId.isZero()) {
-            throw new Revert('NATIVE_SWAP: Pool does not exist for token.');
+            throw new Revert('NATIVE_SWAP: Pool does not exist for token');
         }
     }
 
     private ensureMaximumAmountInNotZero(maximumAmountIn: u64): void {
         if (maximumAmountIn === 0) {
-            throw new Revert('NATIVE_SWAP: Maximum amount in cannot be zero.');
+            throw new Revert('NATIVE_SWAP: Maximum amount in cannot be zero');
         }
     }
 
     private ensurePriceNotZeroAndLiquidity(price: u256): void {
         if (price.isZero()) {
-            throw new Revert('NATIVE_SWAP: Price is zero or no liquidity.');
+            throw new Revert('NATIVE_SWAP: Price is zero or no liquidity');
         }
     }
 
     private ensureValidSignatureLength(signature: Uint8Array): void {
         if (signature.length !== 64) {
-            throw new Revert('NATIVE_SWAP: Invalid signature length.');
+            throw new Revert('NATIVE_SWAP: Invalid signature length');
         }
     }
 }