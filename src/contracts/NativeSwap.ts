--- conflicted
+++ resolved
@@ -875,21 +875,20 @@
         }
     }
 
-<<<<<<< HEAD
-    private ensureStakingContractAddressIsValid(address: Address) {
-        if (address.isZero()) {
-            throw new Revert('NATIVE_SWAP: Staking contract address cannot be empty.');
-        }
-
-        if (address.equals(Address.dead())) {
-            throw new Revert('NATIVE_SWAP: Staking contract address cannot be dead address.');
-        }
-=======
     private onOP20Received(_calldata: Calldata): BytesWriter {
         const writer = new BytesWriter(SELECTOR_BYTE_LENGTH);
         writer.writeSelector(ON_OP_20_RECEIVED_SELECTOR);
         return writer;
->>>>>>> 9fb793d9
+    }
+
+    private ensureStakingContractAddressIsValid(address: Address) {
+        if (address.isZero()) {
+            throw new Revert('NATIVE_SWAP: Staking contract address cannot be empty.');
+        }
+
+        if (address.equals(Address.dead())) {
+            throw new Revert('NATIVE_SWAP: Staking contract address cannot be dead address.');
+        }
     }
 
     /*DEBUG FUNCTIONS
