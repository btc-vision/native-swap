--- conflicted
+++ resolved
@@ -26,12 +26,9 @@
 import { CancelListingOperation } from '../lib/Liquidity/operations/CancelListingOperation';
 import { SwapOperation } from '../lib/Liquidity/operations/SwapOperation';
 import { SELECTOR_BYTE_LENGTH } from '@btc-vision/btc-runtime/runtime/utils/lengths';
-<<<<<<< HEAD
-import { STAKING_CA_POINTER } from '../lib/StoredPointers';
-=======
 import { ripemd160, sha256 } from '@btc-vision/btc-runtime/runtime/env/global';
 import { ReentrancyGuard } from '../lib/ReentrancyGuard';
->>>>>>> fab1d8b3
+import { STAKING_CA_POINTER } from '../lib/StoredPointers';
 
 /**
  * OrderBook contract for the OP_NET order book system,
@@ -39,14 +36,11 @@
  * in the LiquidityQueue.
  */
 @final
-<<<<<<< HEAD
-export class NativeSwap extends OP_NET {
+export class NativeSwap extends ReentrancyGuard {
     private readonly minimumTradeSize: u256 = u256.fromU32(10_000); // The minimum trade size in satoshis.
+  
     public stakingContractAddress: StoredAddress;
-
-=======
-export class NativeSwap extends ReentrancyGuard {
->>>>>>> fab1d8b3
+  
     public constructor() {
         super();
 
